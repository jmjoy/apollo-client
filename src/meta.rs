//! Common api metadata.

use crate::errors::{ApolloClientResult, ApolloResponseError};
use reqwest::Response;
use std::{fmt, fmt::Display, time::Duration};

#[allow(dead_code)]
pub(crate) const DEFAULT_CLUSTER_NAME: &str = "default";
#[allow(dead_code)]
pub(crate) const DEFAULT_TIMEOUT: Duration = Duration::from_secs(30);
#[allow(dead_code)]
pub(crate) const DEFAULT_NOTIFY_TIMEOUT: Duration = Duration::from_secs(90);

/// Kind of a configuration namespace.
#[derive(Debug, Clone, Copy, PartialEq)]
pub enum NamespaceKind {
    Properties,
    Xml,
    Json,
    Yaml,
    Txt,
}

impl NamespaceKind {
    /// Infer the configuration namespace kind.
    pub fn infer_namespace_kind(namespace_name: &str) -> Self {
        if namespace_name.ends_with(".xml") {
            NamespaceKind::Xml
        } else if namespace_name.ends_with(".json") {
            NamespaceKind::Json
        } else if namespace_name.ends_with(".yml") || namespace_name.ends_with(".yaml") {
            NamespaceKind::Yaml
        } else if namespace_name.ends_with(".txt") {
            NamespaceKind::Txt
        } else {
            NamespaceKind::Properties
        }
    }
}

impl Display for NamespaceKind {
    fn fmt(&self, f: &mut fmt::Formatter<'_>) -> Result<(), fmt::Error> {
        Display::fmt(
            match self {
                NamespaceKind::Properties => "properties",
                NamespaceKind::Xml => "xml",
                NamespaceKind::Json => "json",
                NamespaceKind::Yaml => "yaml",
                NamespaceKind::Txt => "txt",
            },
            f,
        )
    }
}

/// Common api request trait.
#[cfg(feature = "conf")]
pub(crate) trait PerformRequest {
    /// The returned response after request is success.
    type Response: PerformResponse;

    /// Url path.
    fn path(&self) -> String;

    /// Request method.
    fn method(&self) -> http::Method {
        http::Method::GET
    }

    /// Url queries.
    fn queries(
        &self,
    ) -> ApolloClientResult<Vec<(std::borrow::Cow<'_, str>, std::borrow::Cow<'_, str>)>> {
        Ok(vec![])
    }

    /// Handle extras operator, such as set request body.
    #[allow(unused_mut)]
    fn request_builder(
        &self,
        mut request_builder: reqwest::RequestBuilder,
    ) -> reqwest::RequestBuilder {
        //FIXME
        //see issue #15701 <https://github.com/rust-lang/rust/issues/15701>
        #[cfg(all(feature = "auth", feature = "conf"))]
        {
            request_builder = self.signature(request_builder);
        }
        request_builder
    }

    /// AppId
    #[allow(dead_code)]
    fn app_id(&self) -> Option<&str> {
        None
    }

    /// Access key
    #[cfg(all(feature = "auth", feature = "conf"))]
    fn access_key(&self) -> Option<&str> {
        None
    }

    /// make `Authorization` header
    ///
    /// # Documentation
    ///
    /// https://www.apolloconfig.com/#/zh/usage/other-language-client-user-guide?id=_15-%e9%85%8d%e7%bd%ae%e8%ae%bf%e9%97%ae%e5%af%86%e9%92%a5
    #[cfg(all(feature = "auth", feature = "conf"))]
    fn signature(&self, mut request_builder: reqwest::RequestBuilder) -> reqwest::RequestBuilder {
<<<<<<< HEAD
=======
        use base64::{engine::general_purpose::STANDARD, Engine};
>>>>>>> 08441822
        use hmac::{Mac, SimpleHmac};
        use sha1::Sha1;
        type HmacWithSha1 = SimpleHmac<Sha1>;
        if let (Some(app_id), Some(access_key)) = (self.app_id(), self.access_key()) {
            let ts = chrono::Utc::now().timestamp_millis();
            let mut url = self.path();
            if let Ok(queries) = self.queries() {
                if !queries.is_empty() {
                    url += "?";
                    for (idx, (key, val)) in queries.into_iter().enumerate() {
                        url += &format!(
                            "{}{}={}",
                            if idx > 0 { "&" } else { "" },
                            urlencoding::encode(&key),
                            urlencoding::encode(&val)
                        );
                    }
                }
            }
            if let Ok(mut hmac) = HmacWithSha1::new_from_slice(access_key.as_bytes()) {
                hmac.update(format!("{}\n{}", ts, url).as_bytes());
                let sign = STANDARD.encode(hmac.finalize().into_bytes());
                request_builder = request_builder
                    .header(
                        reqwest::header::AUTHORIZATION,
                        format!("Apollo {}:{}", app_id, sign),
                    )
                    .header("Timestamp", ts);
            }
        }
        request_builder
    }
}

/// Common api response trait.
#[cfg(feature = "conf")]
#[async_trait::async_trait]
pub(crate) trait PerformResponse: Sized {
    /// Create Self from response.
    async fn from_response(response: Response) -> ApolloClientResult<Self>;
}

#[cfg(feature = "conf")]
#[async_trait::async_trait]
impl PerformResponse for () {
    async fn from_response(_response: Response) -> ApolloClientResult<Self> {
        Ok(())
    }
}

#[cfg(feature = "conf")]
#[async_trait::async_trait]
impl PerformResponse for ini::Properties {
    async fn from_response(response: Response) -> ApolloClientResult<Self> {
        let content = response.text().await?;
        let i = ini::Ini::load_from_str(&content)?;
        Ok(i.section(None::<&'static str>)
            .ok_or(crate::errors::ApolloClientError::EmptyConfiguration)?
            .clone())
    }
}

/// Create request url from base url, mainly path and queries.
#[cfg(feature = "conf")]
pub(crate) fn handle_url(
    request: &impl PerformRequest,
    base_url: url::Url,
) -> ApolloClientResult<url::Url> {
    let mut url = base_url;
    let path = &request.path();
    let query = &request.queries()?;

    url.path_segments_mut()
        .map_err(|_| crate::errors::ApolloClientError::UrlCannotBeABase)?
        .extend(path.split('/').skip_while(|s| s.is_empty()));
    if !query.is_empty() {
        url.query_pairs_mut().extend_pairs(query);
    }

    Ok(url)
}

/// Validate response is successful or not.
#[allow(dead_code)]
pub(crate) async fn validate_response(response: Response) -> ApolloClientResult<Response> {
    ApolloResponseError::from_response(response)
        .await
        .map_err(Into::into)
}

/// Implement PerformResponse for response struct which content type is `application/json`.
#[allow(unused_macros)]
macro_rules! implement_json_perform_response_for {
    ($t:ty) => {
        #[async_trait::async_trait]
        impl $crate::meta::PerformResponse for $t {
            async fn from_response(
                response: ::reqwest::Response,
            ) -> $crate::errors::ApolloClientResult<Self> {
                Ok(response.json().await?)
            }
        }
    };
}

#[cfg(test)]
mod tests {
    use super::*;

    #[test]
    fn test_infer_namespace_kind() {
        assert_eq!(
            NamespaceKind::infer_namespace_kind("foo.properties"),
            NamespaceKind::Properties
        );
        assert_eq!(
            NamespaceKind::infer_namespace_kind("foo.xml"),
            NamespaceKind::Xml
        );
        assert_eq!(
            NamespaceKind::infer_namespace_kind("foo.yaml"),
            NamespaceKind::Yaml
        );
        assert_eq!(
            NamespaceKind::infer_namespace_kind("foo.yml"),
            NamespaceKind::Yaml
        );
        assert_eq!(
            NamespaceKind::infer_namespace_kind("foo.json"),
            NamespaceKind::Json
        );
        assert_eq!(
            NamespaceKind::infer_namespace_kind("foo.txt"),
            NamespaceKind::Txt
        );
        assert_eq!(
            NamespaceKind::infer_namespace_kind("foo"),
            NamespaceKind::Properties
        );
    }
}<|MERGE_RESOLUTION|>--- conflicted
+++ resolved
@@ -108,10 +108,7 @@
     /// https://www.apolloconfig.com/#/zh/usage/other-language-client-user-guide?id=_15-%e9%85%8d%e7%bd%ae%e8%ae%bf%e9%97%ae%e5%af%86%e9%92%a5
     #[cfg(all(feature = "auth", feature = "conf"))]
     fn signature(&self, mut request_builder: reqwest::RequestBuilder) -> reqwest::RequestBuilder {
-<<<<<<< HEAD
-=======
         use base64::{engine::general_purpose::STANDARD, Engine};
->>>>>>> 08441822
         use hmac::{Mac, SimpleHmac};
         use sha1::Sha1;
         type HmacWithSha1 = SimpleHmac<Sha1>;
