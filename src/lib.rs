//! Rust🦀 client for Apollo.
//!
//! Power by Rust `async/await`.
//!
//! ## Features
//!
//! Not all features are default, you can read the `[features]` section of [Cargo.toml](https://github.com/jmjoy/apollo-client/blob/master/Cargo.toml) to know all the features.
//!
//! The `xml` and `yaml` features aren't enable by default, if you have such kind namespace, you should add
//! `features` in `Cargo.toml`, just like:
//!
//! ```toml
//! apollo-client = { version = "0.1.0", features = ["yaml", "xml"] }
//! ```
//!
//! Or simply enable all features:
//!
//! ```toml
//! apollo-client = { version = "0.1.0", features = ["full"] }
//! ```
//!
//! ## Usage
//!
//! You can find some examples in [the examples directory](https://github.com/jmjoy/apollo-client/tree/master/examples).
//!
use futures::future::{select, try_join_all, Either};
use futures_timer::Delay;
use http::StatusCode;
use indexmap::map::IndexMap;
use isahc::{HttpClientBuilder, HttpClient};
use isahc::ResponseExt;
use quick_error::quick_error;
use serde::de::DeserializeOwned;
use serde_derive::{Deserialize, Serialize};
use std::collections::HashMap;
use std::fmt::{Debug, Display};
use std::ops::{Deref, DerefMut};
use std::time::Duration;
use std::{fmt, io};

use isahc::config::{DnsCache, VersionNegotiation};
#[cfg(feature = "regex")]
use regex::Regex;
use isahc::config::DnsCache;

#[cfg(test)]
mod tests;

/// Should be longer than server side's long polling timeout, which is now 60 seconds.
const DEFAULT_LISTEN_TIMEOUT: Duration = Duration::from_secs(90);

/// Apollo client crate side `Result`.
pub type ApolloClientResult<T> = Result<T, ApolloClientError>;

quick_error! {
    /// Apollo client crate side `Error`.
    #[derive(Debug)]
    pub enum ApolloClientError {
        Io(err: io::Error) {
            from()
            description("io error")
            display("I/O error: {}", err)
            cause(err)
        }
        Isahc(err: isahc::Error) {
            from()
            description("isahc error")
            display("Isahc error: {}", err)
            cause(err)
        }
        SerdeJson(err: serde_json::error::Error) {
            from()
            description("serde json error")
            display("Serde json error: {}", err)
            cause(err)
        }
        SerdeUrlencodedSer(err: serde_urlencoded::ser::Error) {
            from()
            description("serde urlencoded ser error")
            display("Serde urlencoded ser error: {}", err)
            cause(err)
        }
        #[cfg(feature = "yaml")]
        SerdeYaml(err: serde_yaml::Error) {
            description("serde yaml error")
            display("Serde yaml error: {}", err)
            cause(err)
        }
        #[cfg(feature = "xml")]
        SerdeXml(err: serde_xml_rs::Error) {
            description("serde xml error")
            display("Serde xml error: {}", err)
            cause(err)
        }
        EmptyResponses {
            description("empty responses")
            display("Empty responses")
        }
        UnknownApolloConfigurationKind(kind: &'static str) {
            description("unknown apollo configuration kind")
            display("Unknown apollo configuration kind: {}", kind)
        }
        ApolloContentNotFound {
            description("apollo content not found")
            display("Apollo content not found")
        }
        ApolloConfigNotFound {
            description("apollo config not found")
            display("Apollo config not found")
        }
        ApolloServerError {
            description("apollo server error")
            display("Apollo server error")
        }
        ApolloNotModified {
            description("apollo not modified")
            display("Apollo not modified")
        }
        ApolloOtherError(code: StatusCode) {
            description("apollo other error")
            display("apollo other error, status code: {}", code)
        }
        ApolloListenTimeout {
            description("apollo listen timeout")
            display("Apollo listen timeout")
        }
    }
}

#[cfg(feature = "yaml")]
impl From<serde_yaml::Error> for ApolloClientError {
    fn from(err: serde_yaml::Error) -> ApolloClientError {
        ApolloClientError::SerdeYaml(err)
    }
}

#[cfg(feature = "xml")]
impl From<serde_xml_rs::Error> for ApolloClientError {
    fn from(err: serde_xml_rs::Error) -> ApolloClientError {
        ApolloClientError::SerdeXml(err)
    }
}

/// Canonicalize the namespace. Just add `.properties` to the end of the namespace which not end
/// with `.properties` or `.xml` or `.json` or `.yaml` or `.yml` or `.txt`.
///
/// # Examples
///
/// ```rust
/// use apollo_client::canonicalize_namespace;
/// assert_eq!(canonicalize_namespace("foo"), "foo.properties");
/// assert_eq!(canonicalize_namespace("foo.yaml"), "foo.yaml");
/// ```
pub fn canonicalize_namespace(namespace: &str) -> String {
    if namespace.ends_with(".properties")
        || namespace.ends_with(".xml")
        || namespace.ends_with(".json")
        || namespace.ends_with(".yaml")
        || namespace.ends_with(".yml")
        || namespace.ends_with(".txt")
    {
        namespace.to_string()
    } else {
        format!("{}.properties", namespace)
    }
}

/// Configuration of Apollo and api information.
#[derive(Debug, Clone, PartialEq, Serialize, Deserialize)]
pub struct ClientConfig<S: AsRef<str>, V: AsRef<[S]>> {
    #[serde(rename = "config-server-url")]
    pub config_server_url: S,
    #[serde(rename = "app-id")]
    pub app_id: S,
    #[serde(rename = "cluster-name")]
    pub cluster_name: S,
    #[serde(rename = "namespace-names")]
    pub namespace_names: V,
    #[serde(default)]
    pub ip: Option<IpValue<S>>,
}

impl Default for ClientConfig<&'static str, &'static [&'static str]> {
    fn default() -> Self {
        Self {
            config_server_url: "http://localhost:8080",
            app_id: "",
            cluster_name: "default",
            namespace_names: &["application"],
            ip: Default::default(),
        }
    }
}

impl Default for ClientConfig<&'static str, Vec<&'static str>> {
    fn default() -> Self {
        let client_config: ClientConfig<&'static str, &'static [&'static str]> = Default::default();
        Self {
            config_server_url: client_config.config_server_url,
            app_id: client_config.app_id,
            cluster_name: client_config.cluster_name,
            namespace_names: client_config.namespace_names.to_owned(),
            ip: Default::default(),
        }
    }
}

impl Default for ClientConfig<String, Vec<String>> {
    fn default() -> Self {
        let client_config: ClientConfig<&'static str, Vec<&'static str>> = Default::default();
        Self {
            config_server_url: client_config.config_server_url.to_owned(),
            app_id: client_config.app_id.to_owned(),
            cluster_name: client_config.cluster_name.to_owned(),
            namespace_names: client_config
                .namespace_names
                .iter()
                .map(|s| s.to_string())
                .collect(),
            ip: Default::default(),
        }
    }
}

/// Apollo config api `ip` param value.
#[derive(Debug, Clone, PartialEq, Serialize, Deserialize)]
pub enum IpValue<S: AsRef<str>> {
    /// Get the hostname of the machine.
    #[cfg(feature = "host-name")]
    #[serde(rename = "host-name")]
    HostName,

    /// Get the first ip of the machine match the prefix, such as `^10\.2\.`.
    #[cfg(feature = "host-ip")]
    #[serde(rename = "host-ip-regex")]
    HostIpRegex(S),

    /// Specify your own IP address or other text.
    #[serde(rename = "custom")]
    Custom(S),
}

impl<S: AsRef<str>> IpValue<S> {
    fn to_str(&self) -> &str {
        match self {
            #[cfg(feature = "host-name")]
            IpValue::HostName => {
                use lazy_static::lazy_static;

                lazy_static! {
                    static ref HOSSNAME: String = {
                        hostname::get()
                            .ok()
                            .and_then(|hostname| hostname.into_string().ok())
                            .unwrap_or("unknown".to_string())
                    };
                }
                &HOSSNAME
            }

            #[cfg(feature = "host-ip")]
            IpValue::HostIpRegex(regex) => {
                use lazy_static::lazy_static;
                use systemstat::data::IpAddr;
                use systemstat::platform::common::Platform;
                use systemstat::System;

                lazy_static! {
                    static ref ALL_ADDRS: Vec<String> = System::new()
                        .networks()
                        .ok()
                        .map(|networks| networks
                            .values()
                            .map(|network| network.addrs.iter().filter_map(|network_addr| {
                                match network_addr.addr {
                                    IpAddr::V4(addr) => Some(addr.to_string()),
                                    IpAddr::V6(addr) => Some(addr.to_string()),
                                    _ => None,
                                }
                            }))
                            .flatten()
                            .collect())
                        .unwrap_or(Vec::new());
                }

                let re = Regex::new(regex.as_ref()).expect("Parse regex of HostIpRegex failed");

                ALL_ADDRS
                    .iter()
                    .find(|addr| re.is_match(addr))
                    .map(|s| s.as_str())
                    .unwrap_or("127.0.0.1")
            }

            IpValue::Custom(s) => s.as_ref(),
        }
    }
}

/// For apollo config api response to transfer to your favorite type.
pub trait FromBodies: Sized {
    type Err;

    fn from_bodies(bodies: Vec<String>) -> Result<Self, Self::Err>;
}

impl FromBodies for () {
    type Err = ApolloClientError;

    #[inline]
    fn from_bodies(_bodies: Vec<String>) -> Result<Self, Self::Err> {
        Ok(())
    }
}

impl FromBodies for String {
    type Err = ApolloClientError;

    fn from_bodies(bodies: Vec<String>) -> Result<Self, Self::Err> {
        bodies
            .into_iter()
            .nth(0)
            .ok_or(ApolloClientError::EmptyResponses)
    }
}

impl FromBodies for Vec<String> {
    type Err = ApolloClientError;

    #[inline]
    fn from_bodies(bodies: Vec<String>) -> Result<Self, Self::Err> {
        Ok(bodies)
    }
}

impl FromBodies for Response {
    type Err = ApolloClientError;

    fn from_bodies(bodies: Vec<String>) -> Result<Self, Self::Err> {
        bodies
            .into_iter()
            .nth(0)
            .ok_or(ApolloClientError::EmptyResponses)
            .and_then(|body| serde_json::from_str(&body).map_err(Into::into))
    }
}

impl FromBodies for Vec<Response> {
    type Err = ApolloClientError;

    fn from_bodies(bodies: Vec<String>) -> Result<Self, Self::Err> {
        Ok(bodies
            .iter()
            .map(|body| serde_json::from_str(body))
            .collect()?)
    }
}

impl FromBodies for HashMap<String, Response> {
    type Err = ApolloClientError;

    fn from_bodies(bodies: Vec<String>) -> Result<Self, Self::Err> {
        let mut m = HashMap::with_capacity(bodies.len());
        for response in bodies {
            m.insert(response.namespace_name.clone(), response);
        }
        Ok(m)
    }
}

impl<T: DeserializeOwned> FromBodies for Configuration<T> {
    type Err = ApolloClientError;

    fn from_bodies(bodies: Vec<String>) -> Result<Self, Self::Err> {
        Response::from_bodies(bodies)?.deserialize_to_configuration()
    }
}

impl<T: DeserializeOwned> FromBodies for Vec<Configuration<T>> {
    type Err = ApolloClientError;

    fn from_bodies(bodies: Vec<String>) -> Result<Self, Self::Err> {
        bodies
            .into_iter()
            .map(|response| response.deserialize_to_configuration())
            .collect()
    }
}

impl<T: DeserializeOwned> FromBodies for HashMap<String, Configuration<T>> {
    type Err = ApolloClientError;

    fn from_bodies(bodies: Vec<String>) -> Result<Self, Self::Err> {
        <HashMap<String, Response>>::from_bodies(bodies)?
            .into_iter()
            .map(|(key, response)| {
                response
                    .deserialize_to_configuration()
                    .map(|configuration| (key, configuration))
            })
            .collect()
    }
}

/// The wrapper of apollo config api response's `configurations` field.
pub struct Configuration<T> {
    inner: T,
}

impl<T> Configuration<T> {
    pub fn new(inner: T) -> Self {
        Self { inner }
    }

    pub fn into_inner(self) -> T {
        self.inner
    }
}

impl<T> Deref for Configuration<T> {
    type Target = T;

    fn deref(&self) -> &Self::Target {
        &self.inner
    }
}

impl<T> DerefMut for Configuration<T> {
    fn deref_mut(&mut self) -> &mut Self::Target {
        &mut self.inner
    }
}

impl<T: Debug> Debug for Configuration<T> {
    fn fmt(&self, f: &mut fmt::Formatter) -> Result<(), fmt::Error> {
        Debug::fmt(&format!("Configuration {{ {:?} }}", &self.inner), f)
    }
}

/// Kind of a configuration namespace.
#[derive(Debug, Clone, Copy, PartialEq)]
pub enum ConfigurationKind {
    Properties,
    Xml,
    Json,
    Yaml,
    Txt,
}

impl ConfigurationKind {
    /// Infer the configuration namespace kind.
    pub fn infer_namespace_kind(namespace_name: &str) -> Self {
        if namespace_name.ends_with(".xml") {
            ConfigurationKind::Xml
        } else if namespace_name.ends_with(".json") {
            ConfigurationKind::Json
        } else if namespace_name.ends_with(".yml") || namespace_name.ends_with(".yaml") {
            ConfigurationKind::Yaml
        } else if namespace_name.ends_with(".txt") {
            ConfigurationKind::Txt
        } else {
            ConfigurationKind::Properties
        }
    }
}

impl Display for ConfigurationKind {
    fn fmt(&self, f: &mut fmt::Formatter) -> Result<(), fmt::Error> {
        Display::fmt(
            match self {
                ConfigurationKind::Properties => "properties",
                ConfigurationKind::Xml => "xml",
                ConfigurationKind::Json => "json",
                ConfigurationKind::Yaml => "yaml",
                ConfigurationKind::Txt => "txt",
            },
            f,
        )
    }
}

/// Apollo config api response.
#[derive(Debug, Deserialize)]
pub struct Response {
    #[serde(rename = "appId")]
    pub app_id: String,
    pub cluster: String,
    #[serde(rename = "namespaceName")]
    pub namespace_name: String,
    pub configurations: IndexMap<String, String>,
    #[serde(rename = "releaseKey")]
    pub release_key: String,
}

impl Response {
    /// Get the `configurations.content` field of the response.
    pub fn get_configurations_content(&self) -> ApolloClientResult<&str> {
        self.configurations
            .iter()
            .find_map(|(k, s)| {
                if k == "content" {
                    Some(s.as_str())
                } else {
                    None
                }
            })
            .ok_or(ApolloClientError::ApolloContentNotFound)
    }

    /// Infer the configuration namespace kind.
    pub fn infer_kind(&self) -> ConfigurationKind {
        let namespace_name = &self.namespace_name;

        if namespace_name.ends_with(".xml") {
            ConfigurationKind::Xml
        } else if namespace_name.ends_with(".json") {
            ConfigurationKind::Json
        } else if namespace_name.ends_with(".yml") || namespace_name.ends_with(".yaml") {
            ConfigurationKind::Yaml
        } else if namespace_name.ends_with(".txt") {
            ConfigurationKind::Txt
        } else {
            ConfigurationKind::Properties
        }
    }

    /// Deserialize the `configurations` field for `properties`, or `configurations.content` for
    /// other namespace kind, without wrapper.
    pub fn deserialize_configuration<T: DeserializeOwned>(&self) -> ApolloClientResult<T> {
        match self.infer_kind() {
            ConfigurationKind::Properties => {
                let object = serde_json::Value::Object(
                    self.configurations
                        .iter()
                        .map(|(key, value)| (key.clone(), serde_json::Value::String(value.clone())))
                        .collect(),
                );
                Ok(serde_json::from_value(object)?)
            }
            ConfigurationKind::Json => {
                Ok(serde_json::from_str(self.get_configurations_content()?)?)
            }
            #[cfg(feature = "yaml")]
            ConfigurationKind::Yaml => {
                Ok(serde_yaml::from_str(self.get_configurations_content()?)?)
            }
            #[cfg(feature = "xml")]
            ConfigurationKind::Xml => {
                Ok(serde_xml_rs::from_str(self.get_configurations_content()?)?)
            }
            ConfigurationKind::Txt => {
                let value =
                    serde_json::Value::String(self.get_configurations_content()?.to_string());
                Ok(serde_json::from_value(value)?)
            }
            #[allow(unreachable_patterns)]
            k => panic!(
                "You have to enable feature `{}` for parsing this configuration kind.",
                k
            ),
        }
    }

    /// Deserialize the `configurations` field for `properties`, or `configurations.content` for
    /// other namespace kind, with [`Configuration`] wrapper.
    pub fn deserialize_to_configuration<T: DeserializeOwned>(
        &self,
    ) -> ApolloClientResult<Configuration<T>> {
        self.deserialize_configuration()
            .map(|inner| Configuration::new(inner))
    }
}

type Notifications = Vec<Notification>;

#[derive(Debug, Serialize, Deserialize)]
struct Notification {
    #[serde(rename = "namespaceName")]
    namespace_name: String,
    #[serde(rename = "notificationId")]
    notification_id: i32,
}

fn initialize_notifications<S: AsRef<str>>(namespace_names: &[S]) -> Notifications {
    namespace_names
        .iter()
        .map(|namespace_name| Notification {
            namespace_name: {
                let mut namespace_name = namespace_name.as_ref();
                if namespace_name.ends_with(".properties") {
                    namespace_name = &namespace_name[..namespace_name.len() - ".properties".len()];
                }
                namespace_name.to_owned()
            },
            notification_id: -1,
        })
        .collect()
}

fn update_notifications(this: &mut Notifications, newer: Notifications) {
    for newer_item in newer {
        for this_item in this.iter_mut() {
            if this_item.namespace_name == newer_item.namespace_name {
                this_item.notification_id = newer_item.notification_id;
            }
        }
    }
}

/// Represents the apollo client.
pub struct Client<T: AsRef<str>, V: AsRef<[T]>> {
    client_config: ClientConfig<T, V>,
    http_client: HttpClient,
    notifications: Notifications,
}

impl<S: AsRef<str> + Display, V: AsRef<[S]>> Client<S, V> {
    /// New with the configuration of apollo and api parameters.
    ///
    /// ## Examples
    ///
    /// ```rust
    /// use apollo_client::{Client, ClientConfig};
    /// let client_config: ClientConfig<&'static str, &'static [&'static str]> = Default::default();
    /// let _ = Client::with_config(client_config);
    /// ```
    pub fn with_config(client_config: ClientConfig<S, V>) -> ApolloClientResult<Self> {
        let notifications = initialize_notifications(client_config.namespace_names.as_ref());
        let http_client = HttpClientBuilder::new()
            .timeout(DEFAULT_LISTEN_TIMEOUT + Duration::from_secs(5))
            .dns_cache(DnsCache::Disable)
            .build()?;

        Ok(Self {
            client_config,
            http_client,
            notifications,
        })
    }

    /// Request apollo config api, and return response of your favorite type.
    pub async fn request<T: FromBodies<Err = ApolloClientError>>(&self) -> ApolloClientResult<T> {
        self.request_with_extras_query(None).await
    }

    /// Request apollo config api, and return response of your favorite type, with extras query.
    pub async fn request_with_extras_query<T: FromBodies<Err = ApolloClientError>>(
        &self,
        extras_query: Option<&[(&str, &str)]>,
    ) -> ApolloClientResult<T> {
        let namespace_names = self.client_config.namespace_names.as_ref();
        let mut futures = Vec::with_capacity(namespace_names.len());
        for namespace_name in namespace_names {
            let url = self.get_config_url(namespace_name.as_ref(), None, extras_query)?;
            log::debug!("Request apollo config api: {}", &url);
<<<<<<< HEAD
            futures.push(async move { Self::request_response(&self.http_client, &url).await });
=======
            futures.push(Self::request_bodies(&url));
>>>>>>> 0c3f8abc
        }
        let bodies = try_join_all(futures).await?;
        log::trace!("Response apollo config data: {:?}", bodies);
        FromBodies::from_bodies(bodies)
    }

<<<<<<< HEAD
    async fn request_response(http_client: &HttpClient, url: &str) -> ApolloClientResult<Response> {
        let mut response = http_client.get_async(url).await?;
=======
    async fn request_bodies(url: &str) -> ApolloClientResult<String> {
        let client = HttpClientBuilder::new()
            .version_negotiation(VersionNegotiation::http11())
            .dns_cache(DnsCache::Disable)
            .timeout(DEFAULT_CONFIG_TIMEOUT)
            .build()?;

        let mut response = client.get_async(url).await?;
>>>>>>> 0c3f8abc
        Self::handle_response_status(&response)?;
        let bodies = response.text_async().await?;
        Ok(bodies)
    }

    /// Request apollo notification api just once.
    pub async fn listen_once(&mut self) -> ApolloClientResult<()> {
<<<<<<< HEAD
        let client = &self.http_client;
=======
        let client = HttpClientBuilder::new()
            .version_negotiation(VersionNegotiation::http11())
            .dns_cache(DnsCache::Disable)
            .timeout(DEFAULT_LISTEN_TIMEOUT + Duration::from_secs(10))
            .build()?;
>>>>>>> 0c3f8abc

        let url = self.get_listen_url(&self.notifications)?;
        log::debug!("Request apollo notifications api: {}", &url);

        let mut response =
            match select(client.get_async(url), Delay::new(DEFAULT_LISTEN_TIMEOUT)).await {
                Either::Left((response, ..)) => response?,
                Either::Right(_) => Err(ApolloClientError::ApolloListenTimeout)?,
            };

        Self::handle_response_status(&response)?;

        let bodies = response.text_async().await?;
        let notifications: Notifications = serde_json::from_str(&bodies)?;
        update_notifications(&mut self.notifications, notifications);
        log::trace!(
            "Response apollo notifications bodies: {:?}",
            &self.notifications
        );

        Ok(())
    }

    /// Loop and request apollo notification api, if there is a change of the namespaces, return
    /// the response of your favorite type, or [`ApolloClientError`] if there is something wrong.
    pub async fn listen_and_request<T: FromBodies<Err = ApolloClientError>>(
        &mut self,
    ) -> ApolloClientResult<T> {
        self.listen_and_request_with_extras_query(None).await
    }

    /// Loop and request apollo notification api, if there is a change of the namespaces, return
    /// the response of your favorite type, or [`ApolloClientError`] if there is something wrong.
    pub async fn listen_and_request_with_extras_query<T: FromBodies<Err = ApolloClientError>>(
        &mut self,
        extras_query: Option<&[(&str, &str)]>,
    ) -> ApolloClientResult<T> {
        loop {
            match self.listen_once().await {
                Ok(()) => return self.request_with_extras_query(extras_query).await,
                Err(ApolloClientError::ApolloNotModified) => {}
                Err(ApolloClientError::ApolloListenTimeout) => {}
                Err(e) => Err(e)?,
            }
        }
    }

    fn handle_response_status<T>(response: &http::Response<T>) -> ApolloClientResult<()> {
        let status = response.status();
        if !status.is_success() {
            match response.status() {
                StatusCode::NOT_MODIFIED => Err(ApolloClientError::ApolloNotModified)?,
                StatusCode::NOT_FOUND => Err(ApolloClientError::ApolloConfigNotFound)?,
                StatusCode::INTERNAL_SERVER_ERROR => Err(ApolloClientError::ApolloServerError)?,
                status => Err(ApolloClientError::ApolloOtherError(status))?,
            }
        }
        Ok(())
    }

    fn get_config_url(
        &self,
        namespace_name: &str,
        release_key: Option<&str>,
        extras_query: Option<&[(&str, &str)]>,
    ) -> Result<String, serde_urlencoded::ser::Error> {
        let mut query = Vec::new();
        if let Some(release_key) = release_key {
            query.push(("releaseKey", release_key));
        }
        if let Some(ip) = &self.client_config.ip {
            query.push(("ip", ip.to_str()));
        }
        if let Some(extras_query) = extras_query {
            for item in extras_query {
                query.push(item.to_owned());
            }
        }

        let mut query = serde_urlencoded::to_string(query)?;
        if !query.is_empty() {
            query.insert(0, '?');
        }

        Ok(format!(
            "{config_server_url}/configs/{app_id}/{cluster_name}/{namespace_name}{query}",
            config_server_url = self.client_config.config_server_url,
            app_id = self.client_config.app_id,
            cluster_name = self.client_config.cluster_name,
            namespace_name = namespace_name,
            query = query,
        ))
    }

    fn get_listen_url(&self, notifications: &Notifications) -> ApolloClientResult<String> {
        let notifications = if notifications.len() > 0 {
            let notifications = &[(
                "notifications",
                serde_json::to_string(notifications.deref())?,
            )];
            let mut notifications = serde_urlencoded::to_string(notifications)?;
            notifications.insert(0, '&');
            notifications
        } else {
            "".to_string()
        };

        Ok(format!(
            "{config_server_url}/notifications/v2?appId={app_id}&cluster={cluster_name}{notifications}",
            config_server_url = self.client_config.config_server_url,
            app_id = self.client_config.app_id,
            cluster_name = self.client_config.cluster_name,
            notifications = notifications,
        ))
    }
}<|MERGE_RESOLUTION|>--- conflicted
+++ resolved
@@ -27,7 +27,7 @@
 use futures_timer::Delay;
 use http::StatusCode;
 use indexmap::map::IndexMap;
-use isahc::{HttpClientBuilder, HttpClient};
+use isahc::HttpClientBuilder;
 use isahc::ResponseExt;
 use quick_error::quick_error;
 use serde::de::DeserializeOwned;
@@ -41,10 +41,12 @@
 use isahc::config::{DnsCache, VersionNegotiation};
 #[cfg(feature = "regex")]
 use regex::Regex;
-use isahc::config::DnsCache;
 
 #[cfg(test)]
 mod tests;
+
+/// Default request config url timeout.
+const DEFAULT_CONFIG_TIMEOUT: Duration = Duration::from_secs(30);
 
 /// Should be longer than server side's long polling timeout, which is now 60 seconds.
 const DEFAULT_LISTEN_TIMEOUT: Duration = Duration::from_secs(90);
@@ -610,7 +612,6 @@
 /// Represents the apollo client.
 pub struct Client<T: AsRef<str>, V: AsRef<[T]>> {
     client_config: ClientConfig<T, V>,
-    http_client: HttpClient,
     notifications: Notifications,
 }
 
@@ -624,18 +625,12 @@
     /// let client_config: ClientConfig<&'static str, &'static [&'static str]> = Default::default();
     /// let _ = Client::with_config(client_config);
     /// ```
-    pub fn with_config(client_config: ClientConfig<S, V>) -> ApolloClientResult<Self> {
+    pub fn with_config(client_config: ClientConfig<S, V>) -> Self {
         let notifications = initialize_notifications(client_config.namespace_names.as_ref());
-        let http_client = HttpClientBuilder::new()
-            .timeout(DEFAULT_LISTEN_TIMEOUT + Duration::from_secs(5))
-            .dns_cache(DnsCache::Disable)
-            .build()?;
-
-        Ok(Self {
+        Self {
             client_config,
-            http_client,
             notifications,
-        })
+        }
     }
 
     /// Request apollo config api, and return response of your favorite type.
@@ -653,21 +648,13 @@
         for namespace_name in namespace_names {
             let url = self.get_config_url(namespace_name.as_ref(), None, extras_query)?;
             log::debug!("Request apollo config api: {}", &url);
-<<<<<<< HEAD
-            futures.push(async move { Self::request_response(&self.http_client, &url).await });
-=======
             futures.push(Self::request_bodies(&url));
->>>>>>> 0c3f8abc
         }
         let bodies = try_join_all(futures).await?;
         log::trace!("Response apollo config data: {:?}", bodies);
         FromBodies::from_bodies(bodies)
     }
 
-<<<<<<< HEAD
-    async fn request_response(http_client: &HttpClient, url: &str) -> ApolloClientResult<Response> {
-        let mut response = http_client.get_async(url).await?;
-=======
     async fn request_bodies(url: &str) -> ApolloClientResult<String> {
         let client = HttpClientBuilder::new()
             .version_negotiation(VersionNegotiation::http11())
@@ -676,7 +663,6 @@
             .build()?;
 
         let mut response = client.get_async(url).await?;
->>>>>>> 0c3f8abc
         Self::handle_response_status(&response)?;
         let bodies = response.text_async().await?;
         Ok(bodies)
@@ -684,15 +670,11 @@
 
     /// Request apollo notification api just once.
     pub async fn listen_once(&mut self) -> ApolloClientResult<()> {
-<<<<<<< HEAD
-        let client = &self.http_client;
-=======
         let client = HttpClientBuilder::new()
             .version_negotiation(VersionNegotiation::http11())
             .dns_cache(DnsCache::Disable)
             .timeout(DEFAULT_LISTEN_TIMEOUT + Duration::from_secs(10))
             .build()?;
->>>>>>> 0c3f8abc
 
         let url = self.get_listen_url(&self.notifications)?;
         log::debug!("Request apollo notifications api: {}", &url);
